from gym import Space

class Tuple(Space):
    """
    A tuple (i.e., product) of simpler spaces

    Example usage:
    self.observation_space = spaces.Tuple((spaces.Discrete(2), spaces.Discrete(3)))
    """
    def __init__(self, spaces):
        self.spaces = spaces
<<<<<<< HEAD
        Space.__init__(self, None, None)
=======
        self.shape = self._get_shape()
>>>>>>> 6af4a5b9

    def sample(self):
        return tuple([space.sample() for space in self.spaces])

    def contains(self, x):
        if isinstance(x, list):
            x = tuple(x)  # Promote list to tuple for contains check
        return isinstance(x, tuple) and len(x) == len(self.spaces) and all(
            space.contains(part) for (space,part) in zip(self.spaces,x))

    def _get_shape(self):
        return tuple([space.shape for space in self.spaces])

    def __repr__(self):
        return "Tuple(" + ", ". join([str(s) for s in self.spaces]) + ")"

    def to_jsonable(self, sample_n):
        # serialize as list-repr of tuple of vectors
        return [space.to_jsonable([sample[i] for sample in sample_n]) \
                for i, space in enumerate(self.spaces)]

    def from_jsonable(self, sample_n):
        return [sample for sample in zip(*[space.from_jsonable(sample_n[i]) for i, space in enumerate(self.spaces)])]<|MERGE_RESOLUTION|>--- conflicted
+++ resolved
@@ -9,11 +9,7 @@
     """
     def __init__(self, spaces):
         self.spaces = spaces
-<<<<<<< HEAD
         Space.__init__(self, None, None)
-=======
-        self.shape = self._get_shape()
->>>>>>> 6af4a5b9
 
     def sample(self):
         return tuple([space.sample() for space in self.spaces])
@@ -23,9 +19,6 @@
             x = tuple(x)  # Promote list to tuple for contains check
         return isinstance(x, tuple) and len(x) == len(self.spaces) and all(
             space.contains(part) for (space,part) in zip(self.spaces,x))
-
-    def _get_shape(self):
-        return tuple([space.shape for space in self.spaces])
 
     def __repr__(self):
         return "Tuple(" + ", ". join([str(s) for s in self.spaces]) + ")"
